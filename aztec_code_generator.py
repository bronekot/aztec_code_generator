--- conflicted
+++ resolved
@@ -509,11 +509,6 @@
                 return size, compact
         raise Exception("Data too big to fit in one Aztec code!")
 
-<<<<<<< HEAD
-    def to_pil(self, module_size=1):
-        """
-        Converts the QR code matrix to a PIL image with the specified module size.
-=======
     def solve_ec_percent(self, bits, L):
         for ec_guess in range(95, 4, -1):
             required_bits_count_guess = int(
@@ -522,9 +517,9 @@
             if required_bits_count_guess < bits:
                 return ec_guess
 
-    def save(self, filename, module_size=1):
-        """Save matrix to image file.
->>>>>>> 4e16019a
+    def to_pil(self, module_size=1):
+        """
+        Converts the QR code matrix to a PIL image with the specified module size.
 
         Args:
             module_size (int): The size of each module in the QR code. Defaults to 1.
@@ -825,11 +820,7 @@
 
 def main():
     data = "Aztec Code 2D :)"
-<<<<<<< HEAD
     aztec_code = AztecCode(data, size=None, compact=None, ec_percent=23)
-=======
-    aztec_code = AztecCode(data, ec_percent=56)
->>>>>>> 4e16019a
     aztec_code.print_out()
     if ImageDraw is None:
         print("PIL is not installed, cannot generate PNG")
